--- conflicted
+++ resolved
@@ -292,15 +292,9 @@
       const platformPlugins = plugin && plugin.getActiveDynamicPlatform(accessory._associatedPlatform!);
 
       if (!platformPlugins) {
-<<<<<<< HEAD
         log.info(`Failed to find plugin to handle accessory ${accessory._associatedHAPAccessory.displayName}`);
         if (!this.keepOrphanedCachedAccessories) {
           log.info(`Removing orphaned accessory ${accessory._associatedHAPAccessory.displayName}`);
-=======
-        log.info(`Failed to find plugin to handle accessory ${accessory.displayName}`);
-        if (this.cleanCachedAccessories) {
-          log.info(`Removing orphaned accessory ${accessory.displayName}`);
->>>>>>> e09d3600
           return false; // filter it from the list
         }
       } else {
