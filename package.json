--- conflicted
+++ resolved
@@ -13,12 +13,8 @@
     "request": "2.49.x",
     "node-persist": "0.0.x",
     "xmldoc": "0.1.x",
-<<<<<<< HEAD
     "node-hue-api": "^1.0.5",
-=======
     "xml2js": "0.4.x",
-
->>>>>>> b726985d
     "carwingsjs": "0.0.x",
     "sonos": "0.8.x",
     "wemo": "0.2.x",
