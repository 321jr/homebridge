--- conflicted
+++ resolved
@@ -27,11 +27,7 @@
     "chalk": "^1.1.1",
     "commander": "2.8.1",
     "hap-nodejs": "0.2.3",
-<<<<<<< HEAD
     "semver": "5.0.3",
     "node-persist": "^0.0.8"
-=======
-    "semver": "5.0.3"
->>>>>>> 287aa6d0
   }
 }