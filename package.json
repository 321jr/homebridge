{
  "name": "homebridge",
  "description": "HomeKit support for the impatient",
  "version": "1.0.4",
  "scripts": {
    "dev": "DEBUG=* ./bin/homebridge -D -P example-plugins/ || true",
    "lint": "eslint 'src/**/*.{js,ts,json}'",
    "build": "npm run clean && tsc",
    "test": "jest",
    "clean": "rimraf lib/",
    "prepublishOnly": "npm run build",
    "postpublish": "npm run clean"
  },
  "author": {
    "name": "Nick Farina"
  },
  "repository": {
    "type": "git",
    "url": "git://github.com/homebridge/homebridge.git"
  },
  "bugs": {
    "url": "http://github.com/homebridge/homebridge/issues"
  },
  "license": "Apache-2.0",
  "main": "lib/index.js",
  "types": "lib/index.d.ts",
  "bin": {
    "homebridge": "bin/homebridge"
  },
  "engines": {
    "node": ">=10.17.0"
  },
  "files": [
    "README.md",
    "config-sample.json",
    "LICENSE",
    "lib",
    "bin"
  ],
  "preferGlobal": true,
  "dependencies": {
    "chalk": "^3.0.0",
    "commander": "5.0.0",
<<<<<<< HEAD
    "hap-nodejs": "^0.7.1",
=======
    "hap-nodejs": "^0.7.3",
>>>>>>> c5841e69
    "node-persist": "^0.0.11",
    "qrcode-terminal": "^0.12.0",
    "semver": "^7.1.3",
    "source-map-support": "^0.5.16"
  },
  "devDependencies": {
    "@types/node": "10.17.18",
    "@types/jest": "^25.2.1",
    "@types/semver": "^7.1.0",
    "@types/ip": "^1.1.0",
    "@types/debug": "^4.1.5",
    "typescript": "^3.8.3",
    "ts-node": "^8.8.2",
    "rimraf": "^3.0.2",
    "jest": "^25.2.7",
    "ts-jest": "^25.3.1",
    "eslint": "^6.8.0",
    "@typescript-eslint/parser": "^2.27.0",
    "@typescript-eslint/eslint-plugin": "^2.27.0",
    "eslint-plugin-jest": "^23.8.2"
  }
}<|MERGE_RESOLUTION|>--- conflicted
+++ resolved
@@ -41,11 +41,7 @@
   "dependencies": {
     "chalk": "^3.0.0",
     "commander": "5.0.0",
-<<<<<<< HEAD
-    "hap-nodejs": "^0.7.1",
-=======
     "hap-nodejs": "^0.7.3",
->>>>>>> c5841e69
     "node-persist": "^0.0.11",
     "qrcode-terminal": "^0.12.0",
     "semver": "^7.1.3",
