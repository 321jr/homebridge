--- conflicted
+++ resolved
@@ -73,15 +73,14 @@
             "setMainInputTo": "AirPlay" 
         },
         {
-<<<<<<< HEAD
             "platform": "ZWayServer",
             "url": "http://192.168.1.10:8083/",
             "login": "zwayusername",
             "password": "zwayuserpassword",
             "poll_interval": 2,
             "split_services": false
-        }
-=======
+        },
+        {
             "platform": "MiLight",
             "name": "MiLight",
             "ip_address": "255.255.255.255",
@@ -91,7 +90,6 @@
             "repeat": 3,
             "zones":["Kitchen Lamp","Bedroom Lamp","Living Room Lamp","Hallway Lamp"]
          }
->>>>>>> be31cce9
     ],
 
     "accessories": [
@@ -182,7 +180,7 @@
         {
             "accessory": "Hyperion",
             "name": "TV Backlight",
-            "description": "Control the Hyperion TV backlight server. https://github.com/tvdzwan/hyperion"
+            "description": "Control the Hyperion TV backlight server. https://github.com/tvdzwan/hyperion",
             "host": "localhost", 
             "port": "19444"
         }
