--- conflicted
+++ resolved
@@ -23,19 +23,18 @@
             "port": "8005"
         },
         {
-<<<<<<< HEAD
             "platform": "PhilipsHue",
             "name": "Phillips Hue",
             "ip_address": "127.0.0.1",
             "username": "252deadbeef0bf3f34c7ecb810e832f"
-=======
+        },
+        {
             "platform": "ISY",
             "name": "ISY",
             "host": "192.168.1.20",
             "port": "8000",
             "username": "username",
             "password": "password"
->>>>>>> b726985d
         }
     ],
 
