--- conflicted
+++ resolved
@@ -2,7 +2,6 @@
 
 All notable changes to this project will be documented in this file. This project uses [Semantic Versioning](https://semver.org/).
 
-<<<<<<< HEAD
 ## v1.3.0 (2021-02-20)
 
 ### Adaptive Lighting
@@ -76,7 +75,7 @@
 <p align="center">
 <img src="https://user-images.githubusercontent.com/64748380/102620583-d473d380-4103-11eb-827b-276a13503424.gif" width="600px">
 </p>
-=======
+
 ## v1.2.5 (2020-12-28)
 
 ### Bug Fixes
@@ -112,7 +111,6 @@
 #### For Developers
 
 * Updated the typing of the accessory context to be any again to allow less strict typing. Though we encourage you to write your own Type Definition for better type safety!
->>>>>>> ded5833b
 
 ## v1.2.1 (2020-09-15)
 
