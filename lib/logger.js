var chalk = require('chalk');
var util = require('util');

'use strict';

module.exports = {
  Logger: Logger,
  setDebugEnabled: setDebugEnabled,
  _system: new Logger() // system logger, for internal use only
}

var DEBUG_ENABLED = false;

// Turns on debug level logging
function setDebugEnabled(enabled) {
  DEBUG_ENABLED = enabled;
}

// global cache of logger instances by plugin name
var loggerCache = {};

/**
 * Logger class
 */

function Logger(prefix) {
  this.prefix = prefix;
}

Logger.prototype.debug = function(msg) {
  if (DEBUG_ENABLED)
    this.log.apply(this, ['debug'].concat(Array.prototype.slice.call(arguments)));
}
  
Logger.prototype.info = function(msg) {
  this.log.apply(this, ['info'].concat(Array.prototype.slice.call(arguments)));
}

Logger.prototype.warn = function(msg) {
  this.log.apply(this, ['warn'].concat(Array.prototype.slice.call(arguments)));
}

Logger.prototype.error = function(msg) {
  this.log.apply(this, ['error'].concat(Array.prototype.slice.call(arguments)));
}
  
Logger.prototype.log = function(level, msg) {
  
  msg = util.format.apply(util, Array.prototype.slice.call(arguments, 1));
  func = console.log;
  
  if (level == 'debug') {
    msg = chalk.gray(msg);
  }
  else if (level == 'warn') {
    msg = chalk.yellow(msg);
    func = console.error;    
  }
  else if (level == 'error') {
    msg = chalk.bold.red(msg);
    func = console.error;
  }
  
  // prepend prefix if applicable
  if (this.prefix)
    msg = chalk.cyan("[" + this.prefix +  "]") + " " + msg;
  
  // prepend timestamp
  var date = new Date();
<<<<<<< HEAD
  msg =  chalk.white("[" + date.toLocaleString() + "]") + " " + msg;
=======
  msg = "[" + date.toLocaleString() + "]" + " " + msg;
>>>>>>> 620c8473

  func(msg);
}
  
Logger.withPrefix = function(prefix) {

  if (!loggerCache[prefix]) {
    // create a class-like logger thing that acts as a function as well
    // as an instance of Logger.
    var logger = new Logger(prefix);
    var log = logger.info.bind(logger);
    log.debug = logger.debug;
    log.info = logger.info;
    log.warn = logger.warn;
    log.error = logger.error;
    log.log = logger.log;
    log.prefix = logger.prefix;
    loggerCache[prefix] = log;
  }
  
  return loggerCache[prefix];
}<|MERGE_RESOLUTION|>--- conflicted
+++ resolved
@@ -31,7 +31,7 @@
   if (DEBUG_ENABLED)
     this.log.apply(this, ['debug'].concat(Array.prototype.slice.call(arguments)));
 }
-  
+
 Logger.prototype.info = function(msg) {
   this.log.apply(this, ['info'].concat(Array.prototype.slice.call(arguments)));
 }
@@ -43,39 +43,35 @@
 Logger.prototype.error = function(msg) {
   this.log.apply(this, ['error'].concat(Array.prototype.slice.call(arguments)));
 }
-  
+
 Logger.prototype.log = function(level, msg) {
-  
+
   msg = util.format.apply(util, Array.prototype.slice.call(arguments, 1));
   func = console.log;
-  
+
   if (level == 'debug') {
     msg = chalk.gray(msg);
   }
   else if (level == 'warn') {
     msg = chalk.yellow(msg);
-    func = console.error;    
+    func = console.error;
   }
   else if (level == 'error') {
     msg = chalk.bold.red(msg);
     func = console.error;
   }
-  
+
   // prepend prefix if applicable
   if (this.prefix)
     msg = chalk.cyan("[" + this.prefix +  "]") + " " + msg;
-  
+
   // prepend timestamp
   var date = new Date();
-<<<<<<< HEAD
   msg =  chalk.white("[" + date.toLocaleString() + "]") + " " + msg;
-=======
-  msg = "[" + date.toLocaleString() + "]" + " " + msg;
->>>>>>> 620c8473
 
   func(msg);
 }
-  
+
 Logger.withPrefix = function(prefix) {
 
   if (!loggerCache[prefix]) {
@@ -91,6 +87,6 @@
     log.prefix = logger.prefix;
     loggerCache[prefix] = log;
   }
-  
+
   return loggerCache[prefix];
 }