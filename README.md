<p align="center">
<a href="https://homebridge.io"><img src="https://user-images.githubusercontent.com/19808920/58770949-bd9c7900-857f-11e9-8558-5dfaffddffda.png" height="200" /></a>
</p>


# Homebridge [![npm](https://img.shields.io/npm/v/homebridge?style=flat)](https://www.npmjs.com/package/homebridge) [![npm](https://img.shields.io/npm/dt/homebridge?style=flat)](https://www.npmjs.com/package/homebridge)

<img src="https://media.giphy.com/media/10l79ICohTu4iQ/giphy.gif" align="right" alt="Unlocking Door">

Homebridge is a lightweight NodeJS server you can run on your home network that emulates the iOS HomeKit API. It supports Plugins, which are community-contributed modules that provide a basic bridge from HomeKit to various 3rd-party APIs provided by manufacturers of "smart home" devices. 

Since Siri supports devices added through HomeKit, this means that with Homebridge you can ask Siri to control devices that don't have any support for HomeKit at all. For instance, using just some of the available plugins, you can say:

 * _Siri, unlock the back door._ [pictured to the right]
 * _Siri, open the garage door._
 * _Siri, turn on the coffee maker._ 
 * _Siri, turn on the living room lights._
 * _Siri, good morning!_

You can explore all available plugins at the NPM website by [searching for the keyword `homebridge-plugin`](https://www.npmjs.com/search?q=homebridge-plugin).

## Community

If you're having an issue with a particular plugin, open an issue in that plugin's Github repository. If you're having an issue with Homebridge itself, feel free to open issues and PRs here.

There is  a [Homebridge community on Reddit](https://www.reddit.com/r/homebridge/).

r/Homekit and r/Homebridge have also created a community Discord server, where users of both Homekit and Homebridge can discuss their different products as well as get support. The link for the community is [here](https://discord.gg/RcV7fa8).

[![Discord Status](https://img.shields.io/discord/512378789297258528.svg?style=flat)](https://discord.gg/RcV7fa8)

You can also chat with us in [Slack](https://homebridge-slackin.glitch.me).

[![Slack Status](https://homebridge-slackin.glitch.me/badge.svg)](https://homebridge-slackin.glitch.me)

## Installation

The [Homebridge Wiki](https://github.com/nfarina/homebridge/wiki) contains step-by-step instruction on how to install Node.js and setup Homebridge as a service so it automatically start on boot:

* [Setup Homebridge on a Raspberry Pi (Raspbian)](https://github.com/nfarina/homebridge/wiki/Install-Homebridge-on-Raspbian)
* [Setup Homebridge on Debian/Ubuntu Linux](https://github.com/nfarina/homebridge/wiki/Install-Homebridge-on-Debian-or-Ubuntu-Linux)
* [Setup Homebridge on macOS](https://github.com/nfarina/homebridge/wiki/Install-Homebridge-on-macOS)
* [Setup Homebridge on Windows 10](https://github.com/nfarina/homebridge/wiki/Install-Homebridge-on-Windows-10)
* [Setup Homebridge on Docker (Linux)](https://github.com/nfarina/homebridge/wiki/Install-Homebridge-on-Docker)
* [Other Platforms](https://github.com/nfarina/homebridge/wiki/Other-Platforms)

#### Quick Overview

1. **Node v4.3.2 or greater is required.** Check by running: `node -v`. The plugins you use may require newer versions.
2. Install Homebridge using: `npm install -g homebridge`
3. Install the plugins using: `npm install -g <plugin-name>`
4. Create the `config.json` file.

#### Installation Details

Homebridge is published through [NPM](https://www.npmjs.com/package/homebridge) and should be installed "globally" by typing:

    sudo npm install -g homebridge

Now you should be able to run Homebridge:

    $ homebridge
    No plugins found. See the README for information on installing plugins.

Homebridge will complain if you don't have any Plugins installed, since it will essentially be useless, although you can still "pair" with it. See the next section "Installing Plugins" for more info.

Once you've installed a Plugin or two, you can run Homebridge again:

    $ homebridge
    Couldn't find a config.json file [snip]

However, Homebridge won't do anything until you've created a `config.json` file containing your accessories and/or platforms. You can start by copying and modifying the included `config-sample.json` file which includes declarations for some example accessories and platforms. Each Plugin will have its own expected configuration; the documentation for Plugins should give you some real-world examples for that plugin.

**NOTE**: Your `config.json` file MUST be inside of `.homebridge`, which is inside of your home folder. On macOS and Linux, the full path for your `config.json` would be `~/.homebridge/config.json`. Any error messages will contain the exact path where your config is expected to be found.

**REALLY IMPORTANT**: You must use a "plain text" editor to create or modify `config.json`. Do NOT use apps like TextEdit on Mac or Wordpad on Windows. Apps like these will corrupt the formatting of the file in hard-to-debug ways, making improper `"` signs is an example. I suggest using the free [Atom text editor](http://atom.io).

Once you've added your config file, you should be able to run Homebridge again:

    $ homebridge
    Loaded plugin: homebridge-lockitron
    Registering accessory 'Lockitron'
    ---
    Loaded config.json with 1 accessories and 0 platforms.
    ---
    Loading 0 platforms...
    Loading 1 accessories...
    [Back Door] Initializing Lockitron accessory...

Homebridge is now ready to receive commands from iOS.

# Installing Plugins

Plugins are NodeJS modules published through NPM and tagged with the keyword `homebridge-plugin`. They must have a name with the prefix `homebridge-`, like **homebridge-mysmartlock**.

Plugins can publish Accessories and/or Platforms. Accessories are individual devices, like a smart switch or a garage door. Platforms act like a single device but can expose a set of devices, like a house full of smart lightbulbs.

You install Plugins the same way you installed Homebridge - as a global NPM module. For example:

    sudo npm install -g homebridge-lockitron

You can explore all available plugins at the NPM website by [searching for the keyword `homebridge-plugin`](https://www.npmjs.com/search?q=homebridge-plugin).

## Adding Homebridge to iOS

<<<<<<< HEAD
HomeKit itself is actually not an app; it's a "database" similar to HealthKit and PassKit. Where HealthKit has the companion _Health_ app and PassKit has _Wallet_, HomeKit has the _Home_ app, introduced with iOS 10.
=======
HomeKit itself is actually not an app; it's a "database" similar to HealthKit and PassKit. Where HealthKit has the companion _Health_ app and PassKit has the _Wallet_ app, HomeKit has the _Home_ app, introduced with iOS 10.
>>>>>>> 63317c05

If you are a member of the iOS developer program, you might also find Apple's [HomeKit Catalog](https://developer.apple.com/library/ios/samplecode/HomeKitCatalog/Introduction/Intro.html) app to be useful, as it provides straightforward and comprehensive management of all HomeKit database "objects".

Using the Home app (or most other HomeKit apps), you should be able to add the single accessory "Homebridge", assuming that you're still running Homebridge and you're on the same Wifi network. Adding this accessory will automatically add all accessories and platforms defined in `config.json`.

When you attempt to add Homebridge, it will ask for a "PIN code". The default code is `031-45-154` (but this can be changed, see `config-sample.json`).

## Interacting with your Devices

Once your device has been added to HomeKit, you should be able to tell Siri to control your devices. However, realize that Siri is a cloud service, and iOS may need some time to synchronize your device information with iCloud.

One final thing to remember is that Siri will almost always prefer its default phrase handling over HomeKit devices. For instance, if you name your Sonos device "Radio" and try saying "Siri, turn on the Radio" then Siri will probably start playing an iTunes Radio station on your phone. Even if you name it "Sonos" and say "Siri, turn on the Sonos", Siri will probably just launch the Sonos app instead. This is why, for instance, the suggested `name` for the Sonos accessory is "Speakers".

## Writing Plugins

For a great introduction to writing plugins with some example code, check out [Frédéric Barthelet's excellent blog post](http://www.theodo.fr/blog/2017/08/make-siri-perfect-home-companion-devices-not-supported-apple-homekit/).

There are two basic types of plugins:
* Single accessories: controls, for example, a single light bulb.
* Platform accessories: a "meta" accessory that controls many sub-accessories. For example, a bridge that translates to many other devices on a specialized channel.

There are many existing plugins you can study; you might start with the included [Example Plugins](https://github.com/nfarina/homebridge/tree/master/example-plugins). Right now this contains a single plugin that registers a platform that offers fake light accessories. This is a good example of how to use the Homebridge Plugin API. You can also find an example plugin that [publishes an individual accessory](https://github.com/nfarina/homebridge/tree/6500912f54a70ff479e63e2b72760ab589fa558a/example-plugins/homebridge-lockitron).

For more example on how to construct HomeKit Services and Characteristics, see the many Accessories in the [Legacy Plugins](https://github.com/nfarina/homebridge-legacy-plugins/tree/master/accessories) repository.

You can also view the [full list of supported HomeKit Services and Characteristics in the HAP-NodeJS protocol repository](https://github.com/KhaosT/HAP-NodeJS/blob/master/src/lib/gen/HomeKit.ts).

See more examples on how to create Platform classes in the [Legacy Plugins](https://github.com/nfarina/homebridge-legacy-plugins/tree/master/platforms) repository.

## Writing Plugins (ES6/TypeScript)

Your plugin may need to perform a lot of asynchronous communication with 3rd-party services. To avoid "callback hell", you might try using next-generation JavaScript features like **async/await**.

Check out the [`homebridge-tesla`](https://github.com/nfarina/homebridge-tesla) plugin for an example of how to write code in [TypeScript](https://github.com/nfarina/homebridge-tesla) or [ES6+Flow](https://github.com/nfarina/homebridge-tesla/tree/c9ddde85f60790614e5dd1960897a56cb93fde13) and transpile with [Babel](https://babeljs.io) and [Rollup](http://rollupjs.org) for distribution.

## Plugin Development

When writing your plugin, you'll want Homebridge to load it from your development directory instead of publishing it to `npm` each time. You can tell Homebridge to look for your plugin at a specific location using the command-line parameter `-P`. For example, if you are in the Homebridge directory (as checked out from Github), you might type:

```sh
DEBUG=* ./bin/homebridge -D -P ../my-great-plugin/
```

This will start up Homebridge and load your in-development plugin from a nearby directory. Note that you can also direct Homebridge to load your configuration from somewhere besides the default `~/.homebridge`, for example:

```sh
DEBUG=* ./bin/homebridge -D -U ~/.homebridge-dev -P ../my-great-plugin/
```

This is very useful when you are already using your development machine to host a "real" Homebridge instance (with all your accessories) that you don't want to disturb.

## Common Issues

### My iOS App Can't Find Homebridge

Two reasons why Homebridge may not be discoverable:

  1. Homebridge server thinks it's been paired with, but iOS thinks otherwise. Fix: deleted `persist/` directory which is next to your `config.json`.

  2. iOS device has gotten your Homebridge `username` (looks like a MAC address) "stuck" somehow, where it's in the database but inactive. Fix: change your `username` in the "bridge" section of `config.json` to be some new value.
  
  3. iOS DNS cache has gone stale or gotten misconfigured. Fix: Turn airplane mode on and back off to flush the DNS cache. (This is a temporary fix, but can be repeated when the problem recurs. No permanent fix is as yet known/confirmed. If you're experiencing this as a recurrent issue, it likely affects other bonjour and .local DNS resolution services, for which cycling airplane mode will also temporarily resolve.)

### Limitations

 * One installation of Homebridge can only expose 150 accessories due to a HomeKit limit. You can however run multiple Homebridge instances by pointing them to different config and persistence paths (see issue #827).
 * Once an accessory has been added to the Home app, changing its name via Homebridge won't be automatically reflected in iOS. You must change it via the Home app as well.

## Why Homebridge?

Technically, the device manufacturers should be the ones implementing the HomeKit API. And I'm sure they will - eventually. When they do, this project will be obsolete, and I hope that happens soon. In the meantime, Homebridge is a fun way to get a taste of the future, for those who just can't bear to wait until "real" HomeKit devices are on the market.

## Credit

The original HomeKit API work was done by [KhaosT](http://twitter.com/khaost) in his [HAP-NodeJS](https://github.com/KhaosT/HAP-NodeJS) project.<|MERGE_RESOLUTION|>--- conflicted
+++ resolved
@@ -47,7 +47,7 @@
 #### Quick Overview
 
 1. **Node v4.3.2 or greater is required.** Check by running: `node -v`. The plugins you use may require newer versions.
-2. Install Homebridge using: `npm install -g homebridge`
+2. Install Homebridge using: `npm install -g --unsafe-perm homebridge`
 3. Install the plugins using: `npm install -g <plugin-name>`
 4. Create the `config.json` file.
 
@@ -55,7 +55,7 @@
 
 Homebridge is published through [NPM](https://www.npmjs.com/package/homebridge) and should be installed "globally" by typing:
 
-    sudo npm install -g homebridge
+    sudo npm install -g --unsafe-perm homebridge
 
 Now you should be able to run Homebridge:
 
@@ -103,11 +103,7 @@
 
 ## Adding Homebridge to iOS
 
-<<<<<<< HEAD
-HomeKit itself is actually not an app; it's a "database" similar to HealthKit and PassKit. Where HealthKit has the companion _Health_ app and PassKit has _Wallet_, HomeKit has the _Home_ app, introduced with iOS 10.
-=======
 HomeKit itself is actually not an app; it's a "database" similar to HealthKit and PassKit. Where HealthKit has the companion _Health_ app and PassKit has the _Wallet_ app, HomeKit has the _Home_ app, introduced with iOS 10.
->>>>>>> 63317c05
 
 If you are a member of the iOS developer program, you might also find Apple's [HomeKit Catalog](https://developer.apple.com/library/ios/samplecode/HomeKitCatalog/Introduction/Intro.html) app to be useful, as it provides straightforward and comprehensive management of all HomeKit database "objects".
 
